--- conflicted
+++ resolved
@@ -24,14 +24,10 @@
         if (cassDep != null) {
             project.dependencies.add('compile', 'edu.stanford.ppl:snaptree:0.1') 
             project.dependencies.add('compile', 'com.yammer.metrics:metrics-core:2.0.3') 
-<<<<<<< HEAD
-            project.dependencies.add('compile', 'libthrift:libthrift:0.7.0') 
             project.dependencies.add('compile', 'antlr:antlr:3.2') 
+            project.dependencies.add('compile', 'org.apache.thrift:libthrift:0.7.0') 
             project.dependencies.add('compile', 'high-scale-lib:high-scale-lib:1.1.2') 
             project.dependencies.add('compile', 'com.googlecode.concurrentlinkedhashmap:concurrentlinkedhashmap-lru:1.3') 
-=======
-            project.dependencies.add('compile', 'org.apache.thrift:libthrift:0.7.0') 
->>>>>>> 908039d8
         }
     }
 }