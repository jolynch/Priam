--- conflicted
+++ resolved
@@ -1,8 +1,4 @@
 // Establish version and status
-<<<<<<< HEAD
-ext.releaseVersion = '1.1.12'
-=======
->>>>>>> 4b7441ab
 ext.githubProjectName = 'Priam'
 
 buildscript {
