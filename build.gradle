--- conflicted
+++ resolved
@@ -1,9 +1,5 @@
 // Establish version and status
-<<<<<<< HEAD
-ext.releaseVersion = '1.1.8'
-=======
-ext.releaseVersion = '1.1.7'
->>>>>>> a7464d49
+ext.releaseVersion = '1.1.9'
 ext.githubProjectName = 'Priam'
 
 buildscript {
