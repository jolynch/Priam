--- conflicted
+++ resolved
@@ -37,13 +37,8 @@
         compile "commons-httpclient:commons-httpclient:3.1"
         compile "com.sun.jersey.contribs:jersey-multipart:1.1.4.1"
         compile "com.sun.jersey:jersey-json:1.9.1"
-<<<<<<< HEAD
-        compile "com.amazonaws:aws-java-sdk:1.3.22"
         compile "com.google.guava:guava:12.0"
-=======
-        compile "com.amazonaws:aws-java-sdk:1.3.27"
         compile "com.google.guava:guava:11.0.1"
->>>>>>> 05c84640
         compile "com.google.inject:guice:3.0"
         compile "com.sun.jersey:jersey-bundle:1.9.1"
         compile "com.sun.jersey.contribs:jersey-guice:1.9.1"
