--- conflicted
+++ resolved
@@ -37,114 +37,6 @@
         this.tuner = tuner;
     }
 
-<<<<<<< HEAD
-    /**
-     * update the cassandra yaml file.
-     */
-    // there is no way we can have uncheck with snake's implementation.
-    @SuppressWarnings({"unchecked", "rawtypes"})
-    public static void updateYaml(IConfiguration config, String yamlLocation, String hostname, String seedProvider) throws IOException
-    {
-        DumperOptions options = new DumperOptions();
-        options.setDefaultFlowStyle(DumperOptions.FlowStyle.BLOCK);
-        Yaml yaml = new Yaml(options);
-        File yamlFile = new File(yamlLocation);
-        Map map = (Map) yaml.load(new FileInputStream(yamlFile));
-        map.put("cluster_name", config.getAppName());
-        map.put("storage_port", config.getStoragePort());
-        map.put("ssl_storage_port", config.getSSLStoragePort());
-        map.put("rpc_port", config.getThriftPort());
-        map.put("listen_address", hostname);
-        map.put("rpc_address", hostname);
-        //Dont bootstrap in restore mode
-        map.put("auto_bootstrap", !Restore.isRestoreEnabled(config));
-        map.put("saved_caches_directory", config.getCacheLocation());
-        map.put("commitlog_directory", config.getCommitLogLocation());
-        map.put("data_file_directories", Lists.newArrayList(config.getDataFileLocation()));
-        boolean enableIncremental = (config.getBackupHour() >= 0 && config.isIncrBackup()) && (CollectionUtils.isEmpty(config.getBackupRacs()) || config.getBackupRacs().contains(config.getRac()));
-        map.put("incremental_backups", enableIncremental);
-        map.put("endpoint_snitch", config.getSnitch());
-        map.put("in_memory_compaction_limit_in_mb", config.getInMemoryCompactionLimit());
-        map.put("compaction_throughput_mb_per_sec", config.getCompactionThroughput());
-	    map.put("partitioner", derivePartitioner(map.get("partitioner").toString(), config.getPartitioner()));
-        
-        map.put("memtable_total_space_in_mb", config.getMemtableTotalSpaceMB());
-        map.put("stream_throughput_outbound_megabits_per_sec", config.getStreamingThroughputMB());
-
-        map.put("multithreaded_compaction", config.getMultithreadedCompaction());
-
-        map.put("max_hint_window_in_ms", config.getMaxHintWindowInMS());
-        map.put("hinted_handoff_throttle_in_kb", config.getHintedHandoffThrottleKb());
-        map.put("max_hints_delivery_threads", config.getMaxHintThreads());
-
-        List<?> seedp = (List) map.get("seed_provider");
-        Map<String, String> m = (Map<String, String>) seedp.get(0);
-        m.put("class_name", seedProvider);
-
-        configureGlobalCaches(config, map);
-        map.put("num_tokens", config.getNumTokens());
-
-        logger.info(yaml.dump(map));
-        yaml.dump(map, new FileWriter(yamlFile));
-    }
-
-    /**
-     * Setup the cassandra global cache values
-     */
-    private static void configureGlobalCaches(IConfiguration config, Map yaml)
-    {
-        final String keyCacheSize = config.getKeyCacheSizeInMB();
-        if(keyCacheSize != null)
-        {
-            yaml.put("key_cache_size_in_mb", Integer.valueOf(keyCacheSize));
-
-            final String keyCount = config.getKeyCacheKeysToSave();
-            if(keyCount != null)
-                yaml.put("key_cache_keys_to_save", Integer.valueOf(keyCount));
-        }
-
-        final String rowCacheSize = config.getRowCacheSizeInMB();
-        if(rowCacheSize != null)
-        {
-            yaml.put("row_cache_size_in_mb", Integer.valueOf(rowCacheSize));
-
-            final String rowCount = config.getRowCacheKeysToSave();
-            if(rowCount != null)
-                yaml.put("row_cache_keys_to_save", Integer.valueOf(rowCount));
-        }
-    }
-
-    static String derivePartitioner(String fromYaml, String fromConfig)
-    {
-        if(fromYaml == null || fromYaml.isEmpty())
-            return fromConfig;
-        //this check is to prevent against overwriting an existing yaml file that has
-        // a partitioner not RandomPartitioner or (as of cass 1.2) Murmur3Partitioner.
-        //basically we don't want to hose existing deployments by changing the partitioner unexpectedly on them
-        final String lowerCase = fromYaml.toLowerCase();
-        if(lowerCase.contains("randomparti") || lowerCase.contains("murmur"))
-            return fromConfig;
-        return fromYaml;
-    }
-
-    @SuppressWarnings("unchecked")
-    public void updateYaml(boolean autobootstrap) throws IOException
-    {
-        DumperOptions options = new DumperOptions();
-        options.setDefaultFlowStyle(DumperOptions.FlowStyle.BLOCK);
-        Yaml yaml = new Yaml(options);
-        File yamlFile = new File(config.getCassHome() + "/conf/cassandra.yaml");
-        @SuppressWarnings("rawtypes")
-        Map map = (Map) yaml.load(new FileInputStream(yamlFile));
-        //Dont bootstrap in restore mode
-        map.put("auto_bootstrap", autobootstrap);
-        logger.info("Updating yaml" + yaml.dump(map));
-        yaml.dump(map, new FileWriter(yamlFile));
-    }
-
-    @Override
-=======
->>>>>>> 908039d8
     public void execute() throws IOException
     {
         tuner.updateYaml(config.getYamlLocation(), null, config.getSeedProviderName());
