--- conflicted
+++ resolved
@@ -205,13 +205,8 @@
 			return Response.status(503).entity("JMXConnectionException")
 					.build();
 		}
-<<<<<<< HEAD
-        logger.info("node tool repair being called");
+        logger.debug("node tool repair being called");
         nodetool.repair(isSequential, localDCOnly);
-=======
-        logger.debug("node tool repair being called");
-        nodetool.repair(isSequential);
->>>>>>> 4812dc9b
         return Response.ok(REST_SUCCESS, MediaType.APPLICATION_JSON).build();
     }
 
