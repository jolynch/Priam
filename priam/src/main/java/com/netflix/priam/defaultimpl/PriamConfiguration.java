--- conflicted
+++ resolved
@@ -232,105 +232,8 @@
 
     private void populateProps()
     {
-<<<<<<< HEAD
         config.set(CONFIG_ASG_NAME, ASG_NAME);
         config.set(CONFIG_REGION_NAME, REGION);
-=======
-    	config = new PriamProperties();
-        config.put(CONFIG_ASG_NAME, ASG_NAME);
-        config.put(CONFIG_REGION_NAME, REGION);
-        
-    	Properties systemProps = System.getProperties();
-    	
-    	for (Enumeration en = systemProps.propertyNames(); en.hasMoreElements();) 
-    	{
-            String key = (String) en.nextElement();
-            
-            if (!key.startsWith(PRIAM_PRE))
-            	continue;
-            	
-            String value = (String) systemProps.getProperty(key);
-            
-            if (value != null && !BLANK.equals(value))
-            	config.put(key, systemProps.getProperty(key));
-        }
-    	
-    	//override command line properties if there is
-    	Properties fileProps = loadFileProperties();
-    	if (fileProps != null)  {
-    		for (Enumeration en = fileProps.propertyNames(); en.hasMoreElements();) 
-        	{
-                String key = (String) en.nextElement();
-                String value = (String) fileProps.getProperty(key);
-                if (value != null && !BLANK.equals(value))
-                	config.put(key, fileProps.getProperty(key));
-            }
-    	}
-    	
-    	
-    	//Or let SimpleDb overrides the properties
-        // End point is us-east-1
-        AmazonSimpleDBClient simpleDBClient = new AmazonSimpleDBClient(provider.getCredentials());
-
-        String nextToken = null;
-        String appid = ASG_NAME.lastIndexOf('-') > 0 ? ASG_NAME.substring(0, ASG_NAME.indexOf('-')): ASG_NAME;
-        logger.info(String.format("appid used to fetch properties is: %s",appid));
-        do
-        {
-            SelectRequest request = new SelectRequest(String.format(ALL_QUERY, appid));
-            request.setNextToken(nextToken);
-            SelectResult result = simpleDBClient.select(request);
-            nextToken = result.getNextToken();
-            Iterator<Item> itemiter = result.getItems().iterator();
-            while (itemiter.hasNext())
-                addProperty(itemiter.next());
-
-        } while (nextToken != null);
-
-    }
-    
-    
-    private Properties loadFileProperties() 
-    {
-    	try 
-    	{
-    	   Properties properties = new Properties();
-    	   ClassLoader loader = PriamConfiguration.class.getClassLoader();
-    	   URL url = loader.getResource("Priam.properties");
-    	   properties.load(url.openStream());
-    	   return properties;
-    	} catch (Exception e) 
-    	{
-    		logger.info("No Priam.properties. Ignore!");
-    	}
-    	
-    	return null;
-    }
-
-    private void addProperty(Item item)
-    {
-        Iterator<Attribute> attrs = item.getAttributes().iterator();
-        String prop = "";
-        String value = "";
-        String dc = "";
-        while (attrs.hasNext())
-        {
-            Attribute att = attrs.next();
-            if (att.getName().equals(Attributes.PROPERTY))
-                prop = att.getValue();
-            else if (att.getName().equals(Attributes.PROPERTY_VALUE))
-                value = att.getValue();
-            else if (att.getName().equals(Attributes.REGION))
-                dc = att.getValue();
-        }
-        // Ignore, if not this region
-        if (StringUtils.isNotBlank(dc) && !dc.equals(REGION))
-            return;
-        // Override only if region is specified
-        if (config.contains(prop) && StringUtils.isBlank(dc))
-            return;
-        config.put(prop, value);
->>>>>>> 4812dc9b
     }
 
     @Override
@@ -719,7 +622,7 @@
 
 	@Override
     public void setRestorePrefix(String prefix) {
-	    config.setProperty(CONFIG_RESTORE_PREFIX, prefix);
+	    config.set(CONFIG_RESTORE_PREFIX, prefix);
 	    
     }
 }