--- conflicted
+++ resolved
@@ -463,7 +463,7 @@
     }
 
     @Override
-<<<<<<< HEAD
+
     public String getLogDirLocation()
     {
         return config.get(CONFIG_LOGS_LOCATION, DEFAULT_LOGS_LOCATION);
@@ -472,9 +472,6 @@
     @Override
     public String getCacheLocation()
     {
-=======
-    public String getCacheLocation() {
->>>>>>> 1117037f
         return config.get(CONFIG_SAVE_CACHE_LOCATION, DEFAULT_CACHE_LOCATION);
     }
 
