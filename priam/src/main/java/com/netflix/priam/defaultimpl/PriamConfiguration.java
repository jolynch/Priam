/**
 * Copyright 2013 Netflix, Inc.
 *
 * Licensed under the Apache License, Version 2.0 (the "License");
 * you may not use this file except in compliance with the License.
 * You may obtain a copy of the License at
 *
 *     http://www.apache.org/licenses/LICENSE-2.0
 *
 * Unless required by applicable law or agreed to in writing, software
 * distributed under the License is distributed on an "AS IS" BASIS,
 * WITHOUT WARRANTIES OR CONDITIONS OF ANY KIND, either express or implied.
 * See the License for the specific language governing permissions and
 * limitations under the License.
 */
package com.netflix.priam.defaultimpl;

import java.util.List;

import com.amazonaws.services.ec2.AmazonEC2;
import com.amazonaws.services.ec2.AmazonEC2Client;
import com.amazonaws.services.ec2.model.*;
import com.google.common.collect.ImmutableList;
import com.google.common.collect.Lists;
import com.google.inject.Inject;
import com.google.inject.Singleton;
import com.netflix.priam.IConfigSource;
import com.netflix.priam.IConfiguration;
import com.netflix.priam.ICredential;
import com.netflix.priam.utils.RetryableCallable;
import com.netflix.priam.utils.SystemUtils;

import org.apache.commons.lang.StringUtils;
import org.slf4j.Logger;
import org.slf4j.LoggerFactory;

@Singleton
public class PriamConfiguration implements IConfiguration
{
    public static final String PRIAM_PRE = "priam";

    private static final String CONFIG_CASS_HOME_DIR = PRIAM_PRE + ".cass.home";
    private static final String CONFIG_CASS_START_SCRIPT = PRIAM_PRE + ".cass.startscript";
    private static final String CONFIG_CASS_STOP_SCRIPT = PRIAM_PRE + ".cass.stopscript";
    private static final String CONFIG_CLUSTER_NAME = PRIAM_PRE + ".clustername";
    private static final String CONFIG_SEED_PROVIDER_NAME = PRIAM_PRE + ".seed.provider";
    private static final String CONFIG_LOAD_LOCAL_PROPERTIES = PRIAM_PRE + ".localbootstrap.enable";
    private static final String CONFIG_MAX_HEAP_SIZE = PRIAM_PRE + ".heap.size.";
    private static final String CONFIG_DATA_LOCATION = PRIAM_PRE + ".data.location";
    private static final String CONFIG_MR_ENABLE = PRIAM_PRE + ".multiregion.enable";
    private static final String CONFIG_CL_LOCATION = PRIAM_PRE + ".commitlog.location";
    private static final String CONFIG_JMX_LISTERN_PORT_NAME = PRIAM_PRE + ".jmx.port";
    private static final String CONFIG_AVAILABILITY_ZONES = PRIAM_PRE + ".zones.available";
    private static final String CONFIG_SAVE_CACHE_LOCATION = PRIAM_PRE + ".cache.location";
    private static final String CONFIG_NEW_MAX_HEAP_SIZE = PRIAM_PRE + ".heap.newgen.size.";
    private static final String CONFIG_DIRECT_MAX_HEAP_SIZE = PRIAM_PRE + ".direct.memory.size.";
    private static final String CONFIG_THRIFT_LISTEN_PORT_NAME = PRIAM_PRE + ".thrift.port";
    private static final String CONFIG_THRIFT_ENABLED = PRIAM_PRE + ".thrift.enabled";
    private static final String CONFIG_NATIVE_PROTOCOL_PORT = PRIAM_PRE + ".nativeTransport.port";
    private static final String CONFIG_NATIVE_PROTOCOL_ENABLED = PRIAM_PRE + ".nativeTransport.enabled";
    private static final String CONFIG_STORAGE_LISTERN_PORT_NAME = PRIAM_PRE + ".storage.port";
    private static final String CONFIG_SSL_STORAGE_LISTERN_PORT_NAME = PRIAM_PRE + ".ssl.storage.port";
    private static final String CONFIG_CL_BK_LOCATION = PRIAM_PRE + ".backup.commitlog.location";
    private static final String CONFIG_THROTTLE_UPLOAD_PER_SECOND = PRIAM_PRE + ".upload.throttle";
    private static final String CONFIG_IN_MEMORY_COMPACTION_LIMIT = PRIAM_PRE + ".memory.compaction.limit";
    private static final String CONFIG_COMPACTION_THROUHPUT = PRIAM_PRE + ".compaction.throughput";
    private static final String CONFIG_MAX_HINT_WINDOW_IN_MS = PRIAM_PRE + ".hint.window";
    private static final String CONFIG_HINT_DELAY = PRIAM_PRE + ".hint.delay";
    private static final String CONFIG_BOOTCLUSTER_NAME = PRIAM_PRE + ".bootcluster";
    private static final String CONFIG_ENDPOINT_SNITCH = PRIAM_PRE + ".endpoint_snitch";
    private static final String CONFIG_MEMTABLE_TOTAL_SPACE = PRIAM_PRE + ".memtabletotalspace";
    private static final String CONFIG_CASS_PROCESS_NAME = PRIAM_PRE + ".cass.process";
    private static final String CONFIG_VNODE_NUM_TOKENS = PRIAM_PRE + ".vnodes.numTokens";
    private static final String CONFIG_YAML_LOCATION = PRIAM_PRE + ".yamlLocation";
    private static final String CONFIG_AUTHENTICATOR = PRIAM_PRE + ".authenticator";
    private static final String CONFIG_AUTHORIZER = PRIAM_PRE + ".authorizer";
    private static final String CONFIG_TARGET_KEYSPACE_NAME = PRIAM_PRE + ".target.keyspace";
    private static final String CONFIG_TARGET_COLUMN_FAMILY_NAME = PRIAM_PRE + ".target.columnfamily";
    private static final String CONFIG_CASS_MANUAL_START_ENABLE = PRIAM_PRE + ".cass.manual.start.enable";

    // Backup and Restore
    private static final String CONFIG_BACKUP_THREADS = PRIAM_PRE + ".backup.threads";
    private static final String CONFIG_RESTORE_PREFIX = PRIAM_PRE + ".restore.prefix";
    private static final String CONFIG_INCR_BK_ENABLE = PRIAM_PRE + ".backup.incremental.enable";
    private static final String CONFIG_CL_BK_ENABLE = PRIAM_PRE + ".backup.commitlog.enable";
    private static final String CONFIG_AUTO_RESTORE_SNAPSHOTNAME = PRIAM_PRE + ".restore.snapshot";
    private static final String CONFIG_BUCKET_NAME = PRIAM_PRE + ".s3.bucket";
    private static final String CONFIG_BACKUP_HOUR = PRIAM_PRE + ".backup.hour";
    private static final String CONFIG_S3_BASE_DIR = PRIAM_PRE + ".s3.base_dir";
    private static final String CONFIG_RESTORE_THREADS = PRIAM_PRE + ".restore.threads";
    private static final String CONFIG_RESTORE_CLOSEST_TOKEN = PRIAM_PRE + ".restore.closesttoken";
    private static final String CONFIG_RESTORE_KEYSPACES = PRIAM_PRE + ".restore.keyspaces";
    private static final String CONFIG_BACKUP_CHUNK_SIZE = PRIAM_PRE + ".backup.chunksizemb";
    private static final String CONFIG_BACKUP_RETENTION = PRIAM_PRE + ".backup.retention";
    private static final String CONFIG_BACKUP_RACS = PRIAM_PRE + ".backup.racs";
    private static final String CONFIG_MULTITHREADED_COMPACTION = PRIAM_PRE + ".multithreaded.compaction";
    private static final String CONFIG_STREAMING_THROUGHPUT_MB = PRIAM_PRE + ".streaming.throughput.mb";
    private static final String CONFIG_PARTITIONER = PRIAM_PRE + ".partitioner";
    private static final String CONFIG_KEYCACHE_SIZE = PRIAM_PRE + ".keyCache.size";
    private static final String CONFIG_KEYCACHE_COUNT= PRIAM_PRE + ".keyCache.count";
    private static final String CONFIG_ROWCACHE_SIZE = PRIAM_PRE + ".rowCache.size";
    private static final String CONFIG_ROWCACHE_COUNT= PRIAM_PRE + ".rowCache.count";

    private static final String CONFIG_MAX_HINT_THREADS = PRIAM_PRE + ".hints.maxThreads";
    private static final String CONFIG_HINTS_THROTTLE_KB = PRIAM_PRE + ".hints.throttleKb";
    private static final String CONFIG_INTERNODE_COMPRESSION = PRIAM_PRE + ".internodeCompression";

    private static final String CONFIG_COMMITLOG_BKUP_ENABLED = PRIAM_PRE + ".clbackup.enabled";
    private static final String CONFIG_COMMITLOG_ARCHIVE_CMD = PRIAM_PRE + ".clbackup.archiveCmd";
    private static final String CONFIG_COMMITLOG_RESTORE_CMD = PRIAM_PRE + ".clbackup.restoreCmd";
    private static final String CONFIG_COMMITLOG_RESTORE_DIRS = PRIAM_PRE + ".clbackup.restoreDirs";
    private static final String CONFIG_COMMITLOG_RESTORE_POINT_IN_TIME = PRIAM_PRE + ".clbackup.restoreTime";
    private static final String CONFIG_COMMITLOG_RESTORE_MAX = PRIAM_PRE + ".clrestore.max";
    private static final String CONFIG_CLIENT_SSL_ENABLED = PRIAM_PRE + ".client.sslEnabled";
    private static final String CONFIG_INTERNODE_ENCRYPTION = PRIAM_PRE + ".internodeEncryption";
    private static final String CONFIG_DSNITCH_ENABLED = PRIAM_PRE + ".dsnitchEnabled";

    private static final String CONFIG_US_EAST_1_S3_ENDPOINT = PRIAM_PRE + ".useast1.s3url";
    private static final String CONFIG_US_WEST_1_S3_ENDPOINT = PRIAM_PRE + ".uswest1.s3url";
    private static final String CONFIG_US_WEST_2_S3_ENDPOINT = PRIAM_PRE + ".uswest2.s3url";
    private static final String CONFIG_EU_WEST_1_S3_ENDPOINT = PRIAM_PRE + ".euwest1.s3url";
    private static final String CONFIG_SA_EAST_1_S3_ENDPOINT = PRIAM_PRE + ".saeast1.s3url";
    
    private static String US_EAST_1_REGION = "us-east-1";
    private static String US_WEST_1_REGION = "us-west-1";
    private static String US_WEST_2_REGION = "us-west-2";
    private static String EU_WEST_1_REGION = "eu-west-1";
    private static String SA_EAST_1_REGION = "sa-east-1";
    
    // Amazon specific
    private static final String CONFIG_ASG_NAME = PRIAM_PRE + ".az.asgname";
    private static final String CONFIG_REGION_NAME = PRIAM_PRE + ".az.region";
    private static final String CONFIG_ACL_GROUP_NAME = PRIAM_PRE + ".acl.groupname";
    private final String RAC = SystemUtils.getDataFromUrl("http://169.254.169.254/latest/meta-data/placement/availability-zone");
    private final String PUBLIC_HOSTNAME = SystemUtils.getDataFromUrl("http://169.254.169.254/latest/meta-data/public-hostname").trim();
    private final String PUBLIC_IP = SystemUtils.getDataFromUrl("http://169.254.169.254/latest/meta-data/public-ipv4").trim();
    private final String LOCAL_HOSTNAME = SystemUtils.getDataFromUrl("http://169.254.169.254/latest/meta-data/local-hostname").trim();
    private final String LOCAL_IP = SystemUtils.getDataFromUrl("http://169.254.169.254/latest/meta-data/local-ipv4").trim();
    private final String INSTANCE_ID = SystemUtils.getDataFromUrl("http://169.254.169.254/latest/meta-data/instance-id").trim();
    private final String INSTANCE_TYPE = SystemUtils.getDataFromUrl("http://169.254.169.254/latest/meta-data/instance-type").trim();
    private static String ASG_NAME = System.getenv("ASG_NAME");
    private static String REGION = System.getenv("EC2_REGION");
<<<<<<< HEAD
    private static final String CONFIG_VPC_RING = PRIAM_PRE + ".vpc";


    // Defaults
=======
    
    
    // Defaults 
>>>>>>> 849f56a4
    private final String DEFAULT_CLUSTER_NAME = "cass_cluster";
    private final String DEFAULT_DATA_LOCATION = "/var/lib/cassandra/data";
    private final String DEFAULT_COMMIT_LOG_LOCATION = "/var/lib/cassandra/commitlog";
    private final String DEFAULT_CACHE_LOCATION = "/var/lib/cassandra/saved_caches";
    private final String DEFAULT_ENDPOINT_SNITCH = "org.apache.cassandra.locator.Ec2Snitch";
    private final String DEFAULT_SEED_PROVIDER = "com.netflix.priam.cassandra.extensions.NFSeedProvider";
    private final String DEFAULT_PARTITIONER = "org.apache.cassandra.dht.RandomPartitioner";
    public static final String DEFAULT_AUTHENTICATOR = "org.apache.cassandra.auth.AllowAllAuthenticator";
    public static final String DEFAULT_AUTHORIZER = "org.apache.cassandra.auth.AllowAllAuthorizer";

    // rpm based. Can be modified for tar based.
    private final String DEFAULT_CASS_HOME_DIR = "/etc/cassandra";
    private final String DEFAULT_CASS_START_SCRIPT = "/etc/init.d/cassandra start";
    private final String DEFAULT_CASS_STOP_SCRIPT = "/etc/init.d/cassandra stop";
    private final String DEFAULT_BACKUP_LOCATION = "backup";
    private final String DEFAULT_BUCKET_NAME = "cassandra-archive";
//    private String DEFAULT_AVAILABILITY_ZONES = "";
    private List<String> DEFAULT_AVAILABILITY_ZONES = ImmutableList.of();
    private final String DEFAULT_CASS_PROCESS_NAME = "CassandraDaemon";

    private final String DEFAULT_MAX_DIRECT_MEM = "50G";
    private final String DEFAULT_MAX_HEAP = "8G";
    private final String DEFAULT_MAX_NEWGEN_HEAP = "2G";
    private final int DEFAULT_JMX_PORT = 7199;
    private final int DEFAULT_THRIFT_PORT = 9160;
    private final int DEFAULT_NATIVE_PROTOCOL_PORT = 9042;
    private final int DEFAULT_STORAGE_PORT = 7000;
    private final int DEFAULT_SSL_STORAGE_PORT = 7001;
    private final int DEFAULT_BACKUP_HOUR = 12;
    private final int DEFAULT_BACKUP_THREADS = 2;
    private final int DEFAULT_RESTORE_THREADS = 8;
    private final int DEFAULT_BACKUP_CHUNK_SIZE = 10;
    private final int DEFAULT_BACKUP_RETENTION = 0;
    private final int DEFAULT_VNODE_NUM_TOKENS = 1;
    private final int DEFAULT_HINTS_MAX_THREADS = 2; //default value from 1.2 yaml
    private final int DEFAULT_HINTS_THROTTLE_KB = 1024; //default value from 1.2 yaml
    private final String DEFAULT_INTERNODE_COMPRESSION = "all";  //default value from 1.2 yaml

<<<<<<< HEAD
    private final IConfigSource config;
=======
    //default S3 endpoints
    private static final String DEFAULT_US_EAST_1_S3_ENDPOINT = "s3-external-1.amazonaws.com";
    private static final String DEFAULT_US_WEST_1_S3_ENDPOINT = "s3-us-west-1.amazonaws.com";
    private static final String DEFAULT_US_WEST_2_S3_ENDPOINT = "s3-us-west-2.amazonaws.com";
    private static final String DEFAULT_EU_WEST_1_S3_ENDPOINT = "s3-eu-west-1.amazonaws.com";
    private static final String DEFAULT_SA_EAST_1_S3_ENDPOINT = "s3-sa-east-1.amazonaws.com";
    
    
    private final String BLANK = "";
    
    private PriamProperties config;
>>>>>>> 849f56a4
    private static final Logger logger = LoggerFactory.getLogger(PriamConfiguration.class);

    private final ICredential provider;

    @Inject
    public PriamConfiguration(ICredential provider, IConfigSource config)
    {
        this.provider = provider;
        this.config = config;
    }

    @Override
    public void intialize()
    {
        setupEnvVars();
        this.config.intialize(ASG_NAME, REGION);
        setDefaultRACList(REGION);
        populateProps();
        SystemUtils.createDirs(getBackupCommitLogLocation());
        SystemUtils.createDirs(getCommitLogLocation());
        SystemUtils.createDirs(getCacheLocation());
        SystemUtils.createDirs(getDataFileLocation());
    }

    private void setupEnvVars()
    {
        // Search in java opt properties
        REGION = StringUtils.isBlank(REGION) ? System.getProperty("EC2_REGION") : REGION;
        // Infer from zone
        if (StringUtils.isBlank(REGION))
            REGION = RAC.substring(0, RAC.length() - 1);
        ASG_NAME = StringUtils.isBlank(ASG_NAME) ? System.getProperty("ASG_NAME") : ASG_NAME;
        if (StringUtils.isBlank(ASG_NAME))
            ASG_NAME = populateASGName(REGION, INSTANCE_ID);
        logger.info(String.format("REGION set to %s, ASG Name set to %s", REGION, ASG_NAME));
    }

    /**
     * Query amazon to get ASG name. Currently not available as part of instance
     * info api.
     */
    private String populateASGName(String region, String instanceId)
    {
        GetASGName getASGName = new GetASGName(region, instanceId);
        
        try {
            return getASGName.call();
        } catch (Exception e) {
            logger.error("Failed to determine ASG name.", e);
            return null;
        }
    }
    
    private class GetASGName extends RetryableCallable<String>
    {
        private static final int NUMBER_OF_RETRIES = 15;
        private static final long WAIT_TIME = 30000;
        private final String region;
        private final String instanceId;
        private final AmazonEC2 client;
        
        public GetASGName(String region, String instanceId) {
            super(NUMBER_OF_RETRIES, WAIT_TIME);
            this.region = region;
            this.instanceId = instanceId;
            client = new AmazonEC2Client(provider.getCredentials());
            client.setEndpoint("ec2." + region + ".amazonaws.com");
        }
        
        @Override
        public String retriableCall() throws IllegalStateException {
            DescribeInstancesRequest desc = new DescribeInstancesRequest().withInstanceIds(instanceId);
            DescribeInstancesResult res = client.describeInstances(desc);
    
            for (Reservation resr : res.getReservations())
            {
                for (Instance ins : resr.getInstances())
                {
                    for (com.amazonaws.services.ec2.model.Tag tag : ins.getTags())
                    {
                        if (tag.getKey().equals("aws:autoscaling:groupName"))
                            return tag.getValue();
                    }
                }
            }
            
            logger.warn("Couldn't determine ASG name");
            throw new IllegalStateException("Couldn't determine ASG name");
        }
    }

    /**
     * Get the fist 3 available zones in the region
     */
    public void setDefaultRACList(String region){
        AmazonEC2 client = new AmazonEC2Client(provider.getCredentials());
        client.setEndpoint("ec2." + region + ".amazonaws.com");
        DescribeAvailabilityZonesResult res = client.describeAvailabilityZones();
        List<String> zone = Lists.newArrayList();
        for(AvailabilityZone reg : res.getAvailabilityZones()){
            if( reg.getState().equals("available") )
                zone.add(reg.getZoneName());
            if( zone.size() == 3)
                break;
        }
//        DEFAULT_AVAILABILITY_ZONES =  StringUtils.join(zone, ",");
      DEFAULT_AVAILABILITY_ZONES = ImmutableList.copyOf(zone);
    }

    private void populateProps()
    {
        config.set(CONFIG_ASG_NAME, ASG_NAME);
        config.set(CONFIG_REGION_NAME, REGION);
    }

    @Override
    public String getCassStartupScript()
    {
        return config.get(CONFIG_CASS_START_SCRIPT, DEFAULT_CASS_START_SCRIPT);
    }

    @Override
    public String getCassStopScript()
    {
        return config.get(CONFIG_CASS_STOP_SCRIPT, DEFAULT_CASS_STOP_SCRIPT);
    }

    @Override
    public String getCassHome()
    {
        return config.get(CONFIG_CASS_HOME_DIR, DEFAULT_CASS_HOME_DIR);
    }

    @Override
    public String getBackupLocation()
    {
        return config.get(CONFIG_S3_BASE_DIR, DEFAULT_BACKUP_LOCATION);
    }

    @Override
    public String getBackupPrefix()
    {
        return config.get(CONFIG_BUCKET_NAME, DEFAULT_BUCKET_NAME);
    }

    @Override
    public int getBackupRetentionDays()
    {
        return config.get(CONFIG_BACKUP_RETENTION, DEFAULT_BACKUP_RETENTION);
    }

    @Override
    public List<String> getBackupRacs()
    {
        return config.getList(CONFIG_BACKUP_RACS);
    }

    @Override
    public String getRestorePrefix()
    {
        return config.get(CONFIG_RESTORE_PREFIX);
    }

    @Override
    public List<String> getRestoreKeySpaces()
    {
        return config.getList(CONFIG_RESTORE_KEYSPACES);
    }

    @Override
    public String getDataFileLocation()
    {
        return config.get(CONFIG_DATA_LOCATION, DEFAULT_DATA_LOCATION);
    }

    @Override
    public String getCacheLocation()
    {
        return config.get(CONFIG_SAVE_CACHE_LOCATION, DEFAULT_CACHE_LOCATION);
    }

    @Override
    public String getCommitLogLocation()
    {
        return config.get(CONFIG_CL_LOCATION, DEFAULT_COMMIT_LOG_LOCATION);
    }

    @Override
    public String getBackupCommitLogLocation()
    {
        return config.get(CONFIG_CL_BK_LOCATION, "");
    }

    @Override
    public long getBackupChunkSize()
    {
        long size = config.get(CONFIG_BACKUP_CHUNK_SIZE, DEFAULT_BACKUP_CHUNK_SIZE);
        return size*1024*1024L;
    }

    @Override
    public boolean isCommitLogBackup()
    {
        return config.get(CONFIG_CL_BK_ENABLE, false);
    }

    @Override
    public int getJmxPort()
    {
        return config.get(CONFIG_JMX_LISTERN_PORT_NAME, DEFAULT_JMX_PORT);
    }

    public int getNativeTransportPort()
    {
        return config.get(CONFIG_NATIVE_PROTOCOL_PORT, DEFAULT_NATIVE_PROTOCOL_PORT);
    }

    @Override
    public int getThriftPort()
    {
        return config.get(CONFIG_THRIFT_LISTEN_PORT_NAME, DEFAULT_THRIFT_PORT);
    }

    @Override
    public int getStoragePort()
    {
        return config.get(CONFIG_STORAGE_LISTERN_PORT_NAME, DEFAULT_STORAGE_PORT);
    }

    @Override
    public int getSSLStoragePort()
    {
        return config.get(CONFIG_SSL_STORAGE_LISTERN_PORT_NAME, DEFAULT_SSL_STORAGE_PORT);
    }

    @Override
    public String getSnitch()
    {
        return config.get(CONFIG_ENDPOINT_SNITCH, DEFAULT_ENDPOINT_SNITCH);
    }

    @Override
    public String getAppName()
    {
        return config.get(CONFIG_CLUSTER_NAME, DEFAULT_CLUSTER_NAME);
    }

    @Override
    public String getRac()
    {
        return RAC;
    }

    @Override
    public List<String> getRacs()
    {
        return config.getList(CONFIG_AVAILABILITY_ZONES, DEFAULT_AVAILABILITY_ZONES);
    }

    @Override
    public String getHostname()
    {
        if (this.isVpcRing()) return LOCAL_IP;
        else return PUBLIC_HOSTNAME;
    }

    @Override
    public String getInstanceName()
    {
        return INSTANCE_ID;
    }

    @Override
    public String getHeapSize()
    {
        return config.get(CONFIG_MAX_HEAP_SIZE + INSTANCE_TYPE, DEFAULT_MAX_HEAP);
    }

    @Override
    public String getHeapNewSize()
    {
        return config.get(CONFIG_NEW_MAX_HEAP_SIZE + INSTANCE_TYPE, DEFAULT_MAX_NEWGEN_HEAP);
    }

    @Override
    public String getMaxDirectMemory()
    {
        return config.get(CONFIG_DIRECT_MAX_HEAP_SIZE + INSTANCE_TYPE, DEFAULT_MAX_DIRECT_MEM);
    }

    @Override
    public int getBackupHour()
    {
        return config.get(CONFIG_BACKUP_HOUR, DEFAULT_BACKUP_HOUR);
    }

    @Override
    public String getRestoreSnapshot()
    {
        return config.get(CONFIG_AUTO_RESTORE_SNAPSHOTNAME, "");
    }

    @Override
    public String getDC()
    {
        return config.get(CONFIG_REGION_NAME, "");
    }

    @Override
    public void setDC(String region)
    {
        config.set(CONFIG_REGION_NAME, region);
    }

    @Override
    public boolean isMultiDC()
    {
        return config.get(CONFIG_MR_ENABLE, false);
    }

    @Override
    public int getMaxBackupUploadThreads()
    {

        return config.get(CONFIG_BACKUP_THREADS, DEFAULT_BACKUP_THREADS);
    }

    @Override
    public int getMaxBackupDownloadThreads()
    {
        return config.get(CONFIG_RESTORE_THREADS, DEFAULT_RESTORE_THREADS);
    }

    @Override
    public boolean isRestoreClosestToken()
    {
        return config.get(CONFIG_RESTORE_CLOSEST_TOKEN, false);
    }

    @Override
    public String getASGName()
    {
        return config.get(CONFIG_ASG_NAME, "");
    }

    @Override
    public String getACLGroupName()
    {
    	return config.get(CONFIG_ACL_GROUP_NAME, this.getAppName());
    }

    @Override
    public boolean isIncrBackup()
    {
        return config.get(CONFIG_INCR_BK_ENABLE, true);
    }

    @Override
    public String getHostIP()
    {
        if (this.isVpcRing()) return LOCAL_IP;
        else return PUBLIC_IP;
    }

    @Override
    public int getUploadThrottle()
    {
        return config.get(CONFIG_THROTTLE_UPLOAD_PER_SECOND, Integer.MAX_VALUE);
    }

    @Override
    public boolean isLocalBootstrapEnabled()
    {
        return config.get(CONFIG_LOAD_LOCAL_PROPERTIES, false);
    }

    @Override
    public int getInMemoryCompactionLimit()
    {
        return config.get(CONFIG_IN_MEMORY_COMPACTION_LIMIT, 128);
    }

    @Override
    public int getCompactionThroughput()
    {
        return config.get(CONFIG_COMPACTION_THROUHPUT, 8);
    }

    @Override
    public int getMaxHintWindowInMS()
    {
        return config.get(CONFIG_MAX_HINT_WINDOW_IN_MS, 10800000);
    }

    public int getHintedHandoffThrottleKb()
    {
        return config.get(CONFIG_HINTS_THROTTLE_KB, DEFAULT_HINTS_THROTTLE_KB);
    }

    public int getMaxHintThreads()
    {
        return config.get(CONFIG_MAX_HINT_THREADS, DEFAULT_HINTS_MAX_THREADS);
    }

    @Override
    public String getBootClusterName()
    {
        return config.get(CONFIG_BOOTCLUSTER_NAME, "");
    }

    @Override
    public String getSeedProviderName()
    {
        return config.get(CONFIG_SEED_PROVIDER_NAME, DEFAULT_SEED_PROVIDER);
    }

  @Override
    /**
     * Defaults to 0, means dont set it in yaml
     */
    public int getMemtableTotalSpaceMB()
    {
        return config.get(CONFIG_MEMTABLE_TOTAL_SPACE, 1024);
    }

    @Override
    public int getStreamingThroughputMB()
    {
        return config.get(CONFIG_STREAMING_THROUGHPUT_MB, 400);
    }

    @Override
    public boolean getMultithreadedCompaction()
    {
        return config.get(CONFIG_MULTITHREADED_COMPACTION, false);
    }

    public String getPartitioner()
    {
        return config.get(CONFIG_PARTITIONER, DEFAULT_PARTITIONER);
    }

    public String getKeyCacheSizeInMB()
    {
        return config.get(CONFIG_KEYCACHE_SIZE);
    }

    public String getKeyCacheKeysToSave()
    {
        return config.get(CONFIG_KEYCACHE_COUNT);
    }

    public String getRowCacheSizeInMB()
    {
        return config.get(CONFIG_ROWCACHE_SIZE);
    }

    public String getRowCacheKeysToSave()
    {
        return config.get(CONFIG_ROWCACHE_COUNT);
    }

	@Override
	public String getCassProcessName() {
        return config.get(CONFIG_CASS_PROCESS_NAME, DEFAULT_CASS_PROCESS_NAME);
	}

    public int getNumTokens()
    {
        return config.get(CONFIG_VNODE_NUM_TOKENS, DEFAULT_VNODE_NUM_TOKENS);
    }

    public String getYamlLocation()
    {
        return config.get(CONFIG_YAML_LOCATION, getCassHome() + "/conf/cassandra.yaml");
    }

    public String getAuthenticator()
    {
        return config.get(CONFIG_AUTHENTICATOR, DEFAULT_AUTHENTICATOR);
    }

    public String getAuthorizer()
    {
        return config.get(CONFIG_AUTHORIZER, DEFAULT_AUTHORIZER);
    }

	public String getTargetKSName() {
		return config.get(CONFIG_TARGET_KEYSPACE_NAME);
	}

	@Override
	public String getTargetCFName() {
		return config.get(CONFIG_TARGET_COLUMN_FAMILY_NAME);
	}

	@Override
	public boolean doesCassandraStartManually() {
		return config.get(CONFIG_CASS_MANUAL_START_ENABLE, false);
	}

    public String getInternodeCompression()
    {
        return config.get(CONFIG_INTERNODE_COMPRESSION, DEFAULT_INTERNODE_COMPRESSION);
    }

    @Override
    public void setRestorePrefix(String prefix) {
	    config.set(CONFIG_RESTORE_PREFIX, prefix);
	    
    }

    @Override
    public boolean isBackingUpCommitLogs()
    {
        return config.get(CONFIG_COMMITLOG_BKUP_ENABLED, false);
    }

    @Override
    public String getCommitLogBackupArchiveCmd()
    {
        return config.get(CONFIG_COMMITLOG_ARCHIVE_CMD, "/bin/ln %path /mnt/data/backup/%name");
    }

    @Override
    public String getCommitLogBackupRestoreCmd()
    {
        return config.get(CONFIG_COMMITLOG_RESTORE_CMD, "/bin/mv %from %to");
    }

    @Override
    public String getCommitLogBackupRestoreFromDirs()
    {
        return config.get(CONFIG_COMMITLOG_RESTORE_DIRS, "/mnt/data/backup/commitlog/");
    }

    @Override
    public String getCommitLogBackupRestorePointInTime()
    {
        return config.get(CONFIG_COMMITLOG_RESTORE_POINT_IN_TIME, "");
    }

    @Override
    public int maxCommitLogsRestore()
    {
    	return config.get(CONFIG_COMMITLOG_RESTORE_MAX, 10);
    }
    
    @Override
    public boolean isVpcRing() {
        return config.get(CONFIG_VPC_RING, false);
    }

    @Override
    public void setRestoreKeySpaces(List<String> keyspaces)
    {
        if (keyspaces == null)
           return;

        StringBuilder sb = new StringBuilder();
        for(int i=0; i<keyspaces.size(); i++)
        {
           if (i>0)
               sb.append(",");

           sb.append(keyspaces.get(i));
        }

        config.set(CONFIG_RESTORE_KEYSPACES, sb.toString());
    }

    public boolean isClientSslEnabled()
    {
        return config.get(CONFIG_CLIENT_SSL_ENABLED, false);
    }

   public String getInternodeEncryption()
    {
        return config.get(CONFIG_INTERNODE_ENCRYPTION, "none");
    }

    public boolean isDynamicSnitchEnabled()
    {
        return config.get(CONFIG_DSNITCH_ENABLED, true);
    }

    public boolean isThriftEnabled()
    {
        return config.get(CONFIG_THRIFT_ENABLED, true);
    }

    public boolean isNativeTransportEnabled()
    {
        return config.get(CONFIG_NATIVE_PROTOCOL_ENABLED, false);
    }
    
    
    public String getS3EndPoint() {
    	String region = getDC();
    	
    	String s3Url = null;
    	
    	if (US_EAST_1_REGION.equals(region))
    	{	
    	   s3Url = config.getProperty(CONFIG_US_EAST_1_S3_ENDPOINT);
    	   return StringUtils.isBlank(s3Url) ? DEFAULT_US_EAST_1_S3_ENDPOINT : s3Url;
    	}
    	
    	if (US_WEST_1_REGION.equals(region))
    	{
    		s3Url = config.getProperty(CONFIG_US_WEST_1_S3_ENDPOINT);
    		return StringUtils.isBlank(s3Url) ? DEFAULT_US_WEST_1_S3_ENDPOINT : s3Url;
    	}
    	
    	if (US_WEST_2_REGION.equals(region))
    	{
    		s3Url = config.getProperty(CONFIG_US_WEST_2_S3_ENDPOINT);
    		return StringUtils.isBlank(s3Url) ? DEFAULT_US_WEST_2_S3_ENDPOINT : s3Url;
    	}
    	
    	if (EU_WEST_1_REGION.equals(region))
    	{	
    		s3Url = config.getProperty(CONFIG_EU_WEST_1_S3_ENDPOINT);
    		return StringUtils.isBlank(s3Url) ? DEFAULT_EU_WEST_1_S3_ENDPOINT : s3Url;
    	}
    	
    	if (SA_EAST_1_REGION.equals(region))
    	{	
    		s3Url = config.getProperty(CONFIG_SA_EAST_1_S3_ENDPOINT);
    		return StringUtils.isBlank(s3Url) ? DEFAULT_SA_EAST_1_S3_ENDPOINT : s3Url;
    	}
    	
    	return null;
    }
    
}<|MERGE_RESOLUTION|>--- conflicted
+++ resolved
@@ -140,16 +140,10 @@
     private final String INSTANCE_TYPE = SystemUtils.getDataFromUrl("http://169.254.169.254/latest/meta-data/instance-type").trim();
     private static String ASG_NAME = System.getenv("ASG_NAME");
     private static String REGION = System.getenv("EC2_REGION");
-<<<<<<< HEAD
     private static final String CONFIG_VPC_RING = PRIAM_PRE + ".vpc";
 
 
-    // Defaults
-=======
-    
-    
     // Defaults 
->>>>>>> 849f56a4
     private final String DEFAULT_CLUSTER_NAME = "cass_cluster";
     private final String DEFAULT_DATA_LOCATION = "/var/lib/cassandra/data";
     private final String DEFAULT_COMMIT_LOG_LOCATION = "/var/lib/cassandra/commitlog";
@@ -188,9 +182,6 @@
     private final int DEFAULT_HINTS_THROTTLE_KB = 1024; //default value from 1.2 yaml
     private final String DEFAULT_INTERNODE_COMPRESSION = "all";  //default value from 1.2 yaml
 
-<<<<<<< HEAD
-    private final IConfigSource config;
-=======
     //default S3 endpoints
     private static final String DEFAULT_US_EAST_1_S3_ENDPOINT = "s3-external-1.amazonaws.com";
     private static final String DEFAULT_US_WEST_1_S3_ENDPOINT = "s3-us-west-1.amazonaws.com";
@@ -198,13 +189,10 @@
     private static final String DEFAULT_EU_WEST_1_S3_ENDPOINT = "s3-eu-west-1.amazonaws.com";
     private static final String DEFAULT_SA_EAST_1_S3_ENDPOINT = "s3-sa-east-1.amazonaws.com";
     
-    
+   
+    private final IConfigSource config; 
     private final String BLANK = "";
-    
-    private PriamProperties config;
->>>>>>> 849f56a4
     private static final Logger logger = LoggerFactory.getLogger(PriamConfiguration.class);
-
     private final ICredential provider;
 
     @Inject
@@ -807,31 +795,31 @@
     	
     	if (US_EAST_1_REGION.equals(region))
     	{	
-    	   s3Url = config.getProperty(CONFIG_US_EAST_1_S3_ENDPOINT);
+    	   s3Url = config.get(CONFIG_US_EAST_1_S3_ENDPOINT);
     	   return StringUtils.isBlank(s3Url) ? DEFAULT_US_EAST_1_S3_ENDPOINT : s3Url;
     	}
     	
     	if (US_WEST_1_REGION.equals(region))
     	{
-    		s3Url = config.getProperty(CONFIG_US_WEST_1_S3_ENDPOINT);
+    		s3Url = config.get(CONFIG_US_WEST_1_S3_ENDPOINT);
     		return StringUtils.isBlank(s3Url) ? DEFAULT_US_WEST_1_S3_ENDPOINT : s3Url;
     	}
     	
     	if (US_WEST_2_REGION.equals(region))
     	{
-    		s3Url = config.getProperty(CONFIG_US_WEST_2_S3_ENDPOINT);
+    		s3Url = config.get(CONFIG_US_WEST_2_S3_ENDPOINT);
     		return StringUtils.isBlank(s3Url) ? DEFAULT_US_WEST_2_S3_ENDPOINT : s3Url;
     	}
     	
     	if (EU_WEST_1_REGION.equals(region))
     	{	
-    		s3Url = config.getProperty(CONFIG_EU_WEST_1_S3_ENDPOINT);
+    		s3Url = config.get(CONFIG_EU_WEST_1_S3_ENDPOINT);
     		return StringUtils.isBlank(s3Url) ? DEFAULT_EU_WEST_1_S3_ENDPOINT : s3Url;
     	}
     	
     	if (SA_EAST_1_REGION.equals(region))
     	{	
-    		s3Url = config.getProperty(CONFIG_SA_EAST_1_S3_ENDPOINT);
+    		s3Url = config.get(CONFIG_SA_EAST_1_S3_ENDPOINT);
     		return StringUtils.isBlank(s3Url) ? DEFAULT_SA_EAST_1_S3_ENDPOINT : s3Url;
     	}
     	
