--- conflicted
+++ resolved
@@ -46,11 +46,7 @@
     protected IBackupFileSystem fs;
 
     @Inject
-<<<<<<< HEAD
     public AbstractBackup(IConfiguration config,IBackupFileSystem fs,Provider<AbstractBackupPath> pathFactory)
-=======
-    public AbstractBackup(IConfiguration config, Provider<AbstractBackupPath> pathFactory)
->>>>>>> 19bd1386
     {
         super(config);
         this.pathFactory = pathFactory;
