--- conflicted
+++ resolved
@@ -53,10 +53,6 @@
 import com.netflix.priam.backup.RangeReadInputStream;
 import com.netflix.priam.compress.ICompression;
 import com.netflix.priam.scheduler.BlockingSubmitThreadPoolExecutor;
-<<<<<<< HEAD
-import com.netflix.priam.utils.Throttle;
-=======
->>>>>>> 85f9c219
 
 /**
  * Implementation of IBackupFileSystem for S3
@@ -73,13 +69,8 @@
     private final ICompression compress;
     private final IConfiguration config;
     private final ICredential cred;
-<<<<<<< HEAD
-    private Throttle throttle;
-    private BlockingSubmitThreadPoolExecutor executor;
-=======
     private BlockingSubmitThreadPoolExecutor executor;
     private RateLimiter rateLimiter;
->>>>>>> 85f9c219
 
     private AtomicLong bytesDownloaded = new AtomicLong();
     private AtomicLong bytesUploaded = new AtomicLong();
@@ -98,22 +89,8 @@
         int threads = config.getMaxBackupUploadThreads();
         LinkedBlockingQueue<Runnable> queue = new LinkedBlockingQueue<Runnable>(threads);
         this.executor = new BlockingSubmitThreadPoolExecutor(threads, queue, UPLOAD_TIMEOUT);
-<<<<<<< HEAD
-        this.throttle = new Throttle(this.getClass().getCanonicalName(), new Throttle.ThroughputFunction()
-        {
-            public int targetThroughput()
-            {
-                int throttleLimit = config.getUploadThrottle();
-                if (throttleLimit < 1)
-                    return 0;
-                int totalBytesPerMS = (throttleLimit * 1024 * 1024) / 1000;
-                return totalBytesPerMS;
-            }
-        });
-=======
         double throttleLimit = config.getUploadThrottle();
         rateLimiter = RateLimiter.create(throttleLimit < 1 ? Double.MAX_VALUE : throttleLimit);
->>>>>>> 85f9c219
 
         MBeanServer mbs = ManagementFactory.getPlatformMBeanServer();
         String mbeanName = MBEAN_NAME;
